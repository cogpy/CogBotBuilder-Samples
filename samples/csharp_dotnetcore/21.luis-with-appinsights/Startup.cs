--- conflicted
+++ resolved
@@ -11,11 +11,7 @@
 using Microsoft.AspNetCore.Hosting;
 using Microsoft.Bot.Builder;
 using Microsoft.Bot.Builder.AI.Luis;
-<<<<<<< HEAD
-using Microsoft.Bot.Builder.ApplicationInsights.Core;
-=======
 using Microsoft.Bot.Builder.Integration.ApplicationInsights.Core;
->>>>>>> 1698eb55
 using Microsoft.Bot.Builder.Integration.AspNet.Core;
 using Microsoft.Bot.Configuration;
 using Microsoft.Bot.Connector.Authentication;
@@ -81,13 +77,6 @@
             {
                 options.CredentialProvider = new SimpleCredentialProvider(endpointService.AppId, endpointService.AppPassword);
 
-<<<<<<< HEAD
-                // Add MyAppInsightsLoggerMiddleware (logs activity messages into Application Insights)
-                var appInsightsLogger = new TelemetryLoggerMiddleware(connectedServices.TelemetryClient.InstrumentationKey, logUserName: true, logOriginalMessage: true);
-                options.Middleware.Add(appInsightsLogger);
-
-=======
->>>>>>> 1698eb55
                 // Creates a telemetryClient for OnTurnError handler.
                 var sp = services.BuildServiceProvider();
                 var telemetryClient = sp.GetService<IBotTelemetryClient>();
@@ -163,10 +152,6 @@
         /// <seealso cref="LuisRecognizer"/>
         private static BotServices InitBotServices(BotConfiguration config)
         {
-<<<<<<< HEAD
-            TelemetryClient telemetryClient = null;
-=======
->>>>>>> 1698eb55
             var luisServices = new Dictionary<string, TelemetryLuisRecognizer>();
 
             foreach (var service in config.Services)
