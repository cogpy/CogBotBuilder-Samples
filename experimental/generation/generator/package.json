--- conflicted
+++ resolved
@@ -27,17 +27,10 @@
     "path": "^0.12.7",
     "seedrandom": "~3.0.5",
     "semver": "^5.7.0",
-<<<<<<< HEAD
-    "xml2js": "^0.4.19",
-    "adaptive-expressions": "4.8.0-preview",
-    "botbuilder-lg": "4.8.0-preview",
-    "@microsoft/bf-lu": "^4.8.0",
     "openapi-types": "^1.3.5",
-    "swagger-parser": "^8.0.4"
-=======
+    "swagger-parser": "^8.0.4",
     "tslib": "^1.11.1",
     "xml2js": "^0.4.19"
->>>>>>> e77f1bf4
   },
   "devDependencies": {
     "@oclif/dev-cli": "^1.22.2",
