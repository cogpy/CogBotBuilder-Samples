--- conflicted
+++ resolved
@@ -290,18 +290,10 @@
             // Modify an .lu file and it should have enum updated, but not hash
             // Modify an .lg file and it should have enum updated, but not hash
             console.log('Respect changes merge')
-<<<<<<< HEAD
-            await copyToMerged('**/en-us/*-BreadEntity.*')
-            await copyToMerged('sandwichMerge.dialog')
-            await copyToMerged('dialogs/sandwichMerge-foo-missing.dialog')
-            await copyToMerged('language-generation/en-us/sandwichMerge-Bread.en-us.lg')
-            await deleteMerged('dialogs/sandwichMerge-price-remove-money.dialog')
-=======
             await copyToMerged('**/en-us/Bread/*')
             await copyToMerged('sandwichMerge.dialog')
             await copyToMerged('dialogs/sandwichMerge-foo-missing.dialog')
             await deleteMerged('dialogs/Price/sandwichMerge-price-remove-money.dialog')
->>>>>>> 0026d9cb
             await gen.generate(modifiedSchema, 'sandwichMerge', mergedDir, undefined, locales, undefined, undefined, true, undefined, feedback)
             const comparison = await compareDirs(originalDir, mergedDir)
             const errors = []
