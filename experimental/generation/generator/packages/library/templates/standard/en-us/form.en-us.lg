> This file contains the generic templates to use for properties of particular types.

> !# @Namespace = form
> !# @Exports = missingCondition, missingPriority, skipExpectedProperties, helpCondition

# EOL
> EOL constant for templates
-\n

# welcome
> Default welcome prompt for form
- ${helpGlobal()}

# propertyName(property)
> Display value for a property
- ${template(`${property}_Name`)}

# propertyValue(property, val)
> Display value for a property value
- ${template(`${property}_Value`, val)}

# entityValue(property, val)
> Display value for an entity
- ${template(`${property}Entity_Value`, val)}

# value(val)
> Display a complex value
- ${complexValue(val, null)}

# complexValue(val, leaf)
> Display a value handling arrays and objects and leaf display template
> TODO: This is being blocked by emulator displaying {} 
> https://github.com/microsoft/BotFramework-Emulator/issues/2154
- IF: ${isArray(val)}
- [${join(foreach(val, elt, complexValue(elt, leaf)), ', ')}]
- ELSEIF: ${isObject(val)}
- (${join(foreach(indicesAndValues(val), elt, `${elt.index}: ${complexValue(elt.value, leaf)}`), ', ')})
- ELSEIF: ${val}
- ${if(leaf, template(leaf, val), val)}
- ELSE:
- no value

# requiredProperties
> Display value for required properties
- IF: ${count($requiredProperties) > 0}
- Required properties include: ${join(foreach($requiredProperties, property, propertyName(property)), ', ')}
- ELSE:
- 

# optionalProperties
> Display value for optional properties
- IF: ${count(publicProperties()) > count($requiredProperties)}
- Optional properties include: ${join(foreach(where(publicProperties(), property, !contains($requiredProperties, property)), property, propertyName(property)), ', ')}${EOL()}
- ELSE:
- 

# helpGlobal
> Global help message
- ```
${requiredProperties()}
${optionalProperties()}
For each property you can add/remove values, clear, show, change or ask for help.
You can also ask for over all help, cancel the whole form or skip a step.```

# helpReprompt
> Display value on reprompt
- ${if($expectedProperties, join(foreach(where($expectedProperties, expected, isTemplate(`${expected}_RepromptHelp`)), expected, template(`${expected}_RepromptHelp`)), EOL()), '')}

# publicProperties
> Public properties from schema
-${dialogClass.schema.$public}

# possibleValues(property)
> Possible values for an enum property
- ${foreach(enumValues(property), enum, propertyValue(property, enum))}

# isArrayProperty(property)
> Test a property to see if it is an array
- ${dialogClass.schema.properties[property].type == 'array'}

# enumValues(property)
> Return the possible enumeration values for a property
- IF: ${isArrayProperty(property)}
    - ${dialogClass.schema.properties[property].items.enum}
- ELSE:
    - ${dialogClass.schema.properties[property].enum}

# possibleValuesList(property)
> Display value for possible values from an enum
- [${join(possibleValues(property), ', ')}]

# confirmationText(property, val)
> Display confirmation text based on whether the property was expected or not
- IF: ${contains($expectedProperties, property)}
    - ${template(if(dialog[property], `${property}_ExpectedUpdateConfirmation`, `${property}_ExpectedSetConfirmation`), val)}
- ELSE:
    - ${confirmUpdate(property, val)}

# confirmUpdate(property, val)
> Display confirmation message on update
- ${template(if(dialog[property], `${property}_UnexpectedUpdateConfirmation`, `${property}_UnexpectedSetConfirmation`), val)}
    
# cancelPrompt
> Prompt to cancel a form
- Do you want to end the form? (yes/no)

# changePropertyPrompt
> Prompt for property to change
- Is there any property you want to change? (no or the property name)

# choosePropertyPrompt
> Prompt for what property to change
- Which property do you want to change?

# notUnderstood
> Message for not understanding
- Sorry, I do not understand ${join(foreach(turn.unrecognizedtext, chunk, `'${chunk}'`), ' or ')}

<<<<<<< HEAD
# PropertyToChange_RepromptHelp
- 

# qnaAnswer
- ${@answer}

# chooseIntent
- which recognizer do you prefer?

=======
>>>>>>> d89b8892
>> FUNCTIONS for dialogs

# missingPropertyPriority(property)
> Return the relative priority of a property with < 0 filtered and 0 the highest priority.
- ${if(indexOf($requiredProperties, property) < 0, -1, 100 + indexOf($requiredProperties, property))}

# missingPriority(properties)
> Return the lowest priority of any property
- ${min(foreach(properties, property, missingPropertyPriority(property)))}

# skipExpectedProperties()
> Create new required properties where expected properties are moved to the end
- ${union(where($requiredProperties, property, !contains($expectedProperties, property)), where($expectedProperties, property, contains($requiredProperties, property)))}<|MERGE_RESOLUTION|>--- conflicted
+++ resolved
@@ -116,7 +116,6 @@
 > Message for not understanding
 - Sorry, I do not understand ${join(foreach(turn.unrecognizedtext, chunk, `'${chunk}'`), ' or ')}
 
-<<<<<<< HEAD
 # PropertyToChange_RepromptHelp
 - 
 
@@ -126,8 +125,6 @@
 # chooseIntent
 - which recognizer do you prefer?
 
-=======
->>>>>>> d89b8892
 >> FUNCTIONS for dialogs
 
 # missingPropertyPriority(property)
