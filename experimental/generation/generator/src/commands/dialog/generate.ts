/*!
 * Copyright (c) Microsoft Corporation. All rights reserved.
 * Licensed under the MIT License.
 */

import { Command, flags } from '@microsoft/bf-cli-command';
import * as gen from '../../library/dialogGenerator'

export default class GenerateDialog extends Command {
    static description = '[PREVIEW] Generate localized .lu, .lg, .qna and .dialog assets to define a bot based on a schema using templates.'

    static examples = [`
      $ bf dialog:generate sandwich.schema --output c:/tmp
    `]

    static args = [
        { name: 'schema', required: true, description: 'JSON Schema .schema file used to drive generation.' }
    ]

    static flags: flags.Input<any> = {
        force: flags.boolean({ char: 'f', description: 'Force overwriting generated files.' }),
        help: flags.help({ char: 'h' }),
        locale: flags.string({ char: 'l', description: 'Locales to generate. [default: en-us]', multiple: true }),
        merge: flags.boolean({ description: 'Merge generated results into output directory.', default: false }),
        output: flags.string({ char: 'o', description: 'Output path for where to put generated .lu, .lg, .qna and .dialog files.', default: '.', required: false }),
        prefix: flags.string({ char: 'p', description: 'Prefix to use for generated files. [default: schema name]' }),
        schema: flags.string({ char: 's', description: 'Path to your app.schema file.', required: false }),
        singleton: flags.boolean({ description: 'Specify to generate a single .dialog file.'}),
        templates: flags.string({ char: 't', description: 'Directory with templates to use for generating assets.  With multiple directories, the first definition found wins.  To include the standard templates, just use "standard" as a template directory name.', multiple: true }),
        verbose: flags.boolean({ description: 'Output verbose logging of files as they are processed', default: false }),
        jsonProperties: flags.string({ char: 'j', description: 'The additional json properties to be added into the scope', required: false})
    }

    async run() {
        const { args, flags } = this.parse(GenerateDialog)
        let feedback = (type: gen.FeedbackType, msg: string) => {
            if (type === gen.FeedbackType.message
                || (type === gen.FeedbackType.info && flags.verbose)) {
                this.info(msg)
            } else if (type === gen.FeedbackType.warning) {
                this.warning(msg)
            } else if (type === gen.FeedbackType.error) {
                this.errorMsg(msg)
            }
        }
        try {
            await gen.generate(args.schema, flags.prefix, flags.output,
<<<<<<< HEAD
                flags.schema, flags.locale, flags.templates, flags.force, flags.merge, flags.jsonProperties, feedback)
=======
                flags.schema, flags.locale, flags.templates, flags.force, flags.merge, flags.singleton, feedback)
>>>>>>> e77f1bf4
            return true;
        } catch (e) {
            this.thrownError(e)
        }
    }

    thrownError(err: Error): void {
        this.error(err.message)
    }

    info(msg: string): void {
        console.error(msg)
    }

    warning(msg: string): void {
        this.warn(msg)
    }

    errorMsg(msg: string): void {
        this.error(msg)
    }
}<|MERGE_RESOLUTION|>--- conflicted
+++ resolved
@@ -44,12 +44,8 @@
             }
         }
         try {
-            await gen.generate(args.schema, flags.prefix, flags.output,
-<<<<<<< HEAD
-                flags.schema, flags.locale, flags.templates, flags.force, flags.merge, flags.jsonProperties, feedback)
-=======
-                flags.schema, flags.locale, flags.templates, flags.force, flags.merge, flags.singleton, feedback)
->>>>>>> e77f1bf4
+            await gen.generate(args.schema, flags.prefix, flags.output, flags.schema, flags.locale, flags.templates, flags.force, flags.merge,  flags.singleton, flags.jsonProperties, feedback)
+
             return true;
         } catch (e) {
             this.thrownError(e)
