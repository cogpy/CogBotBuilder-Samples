--- conflicted
+++ resolved
@@ -175,12 +175,7 @@
         let loc = templatePath(name, dir)
         if (await fs.pathExists(loc)) {
             // Direct file
-<<<<<<< HEAD
-            template = await fs.readFile(loc, 'utf8')
-            break
-=======
             template = {source: loc, template: await fs.readFile(loc, 'utf8')}
->>>>>>> cead4ae8
         } else {
             // LG file
             loc = templatePath(name + '.lg', dir)
